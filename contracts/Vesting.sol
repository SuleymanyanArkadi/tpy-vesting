--- conflicted
+++ resolved
@@ -63,17 +63,6 @@
     uint16[9] public percentsPerStages = [3000, 750, 750, 750, 750, 1000, 1000, 1000, 1000];
     /// @notice standard schedule stages in minutes. block.timestamp / 60
     uint32[9] public stagePeriods = [
-<<<<<<< HEAD
-        28381021,
-        28512061,
-        28644541,
-        28777021,
-        28908061,
-        29037661,
-        29170141,
-        29302621,
-        29433661
-=======
         28381500,
         28512540,
         28645020,
@@ -83,7 +72,6 @@
         29170620,
         29303100,
         29434140
->>>>>>> 29b94f16
     ];
 
     event NewSchedule(address target, bool isStandard);
