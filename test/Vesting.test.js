--- conflicted
+++ resolved
@@ -250,31 +250,19 @@
 		it("Standard", async function () {
 			await vesting.createVestingScheduleBatch(standardSchedules);
 
-<<<<<<< HEAD
-			await vesting.setMockTime(28381021); // first stage
-=======
 			await vesting.setMockTime(28381500); // first stage
->>>>>>> 29b94f16
 			expect(await vesting.claimableAmount(caller.address)).to.equal(
 				standardSchedules[1].totalAmount.mul(30).div(100)
 			);
 
-<<<<<<< HEAD
-			await vesting.setMockTime(28512061); // second stage
-=======
 			await vesting.setMockTime(28512540); // second stage
->>>>>>> 29b94f16
 			expect(await vesting.claimableAmount(caller.address)).to.equal(
 				standardSchedules[1].totalAmount.mul(375).div(1000)
 			);
 
 			await vesting.withdraw(caller.address);
 
-<<<<<<< HEAD
-			await vesting.setMockTime(28644541); // third stage
-=======
 			await vesting.setMockTime(28645020); // third stage
->>>>>>> 29b94f16
 			expect(await vesting.claimableAmount(caller.address)).to.equal(
 				standardSchedules[1].totalAmount.mul(75).div(1000)
 			);
@@ -376,11 +364,7 @@
 		describe("standard: ", function () {
 			it("Should withdraw for first stage", async function () {
 				await vesting.createVestingScheduleBatch(standardSchedules);
-<<<<<<< HEAD
-				await vesting.setMockTime(28381021); // first stage
-=======
 				await vesting.setMockTime(28381500); // first stage
->>>>>>> 29b94f16
 
 				await expect(vesting.withdraw(caller.address))
 					.to.emit(vesting, "Withdrawal")
@@ -399,15 +383,9 @@
 
 			it("Should withdraw another time after first withdraw", async function () {
 				await vesting.createVestingScheduleBatch(standardSchedules);
-<<<<<<< HEAD
-				await vesting.setMockTime(28381021); // first stage
-				await vesting.withdraw(caller.address);
-				await vesting.setMockTime(28512061); // second stage
-=======
 				await vesting.setMockTime(28381500); // first stage
 				await vesting.withdraw(caller.address);
 				await vesting.setMockTime(28512540); // second stage
->>>>>>> 29b94f16
 
 				await expect(vesting.withdraw(caller.address))
 					.to.emit(vesting, "Withdrawal")
@@ -426,11 +404,7 @@
 
 			it("Should withdraw tokens for 3 stages at once", async function () {
 				await vesting.createVestingScheduleBatch(standardSchedules);
-<<<<<<< HEAD
-				await vesting.setMockTime(28644541); // third stage
-=======
 				await vesting.setMockTime(28645020); // third stage
->>>>>>> 29b94f16
 
 				await expect(vesting.withdraw(caller.address))
 					.to.emit(vesting, "Withdrawal")
@@ -449,11 +423,7 @@
 
 			it("Should delete schedule after stages finish", async function () {
 				await vesting.createVestingScheduleBatch(standardSchedules);
-<<<<<<< HEAD
-				await vesting.setMockTime(29433661); // last stage
-=======
 				await vesting.setMockTime(29434140); // last stage
->>>>>>> 29b94f16
 
 				await expect(vesting.withdraw(caller.address))
 					.to.emit(vesting, "Withdrawal")
